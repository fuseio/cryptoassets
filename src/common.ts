import base58 from 'bs58'
import * as cashaddr from 'cashaddrjs'

const BASE58_LENGTH = 32

export const isValidHex = (hash: string) => /^([A-Fa-f0-9]{64})$/.test(hash)
export const toLowerCaseWithout0x = (hash: string) => hash.toLowerCase().replace(/0x/g, '')
export const isValidNearAddress = (address: string) => address.endsWith('.near') || /^[0-9a-fA-F]{64}$/.test(address)

export const isValidNearTx = (hash: string) => {
  try {
    const [txHash, address] = hash.split('_')
    return base58.decode(txHash).length === BASE58_LENGTH && isValidNearAddress(address)
  } catch (e) {
    return false
  }
}

export const isValidBitcoinCashAddress = (address: string) => {
  try {
    if (!address.includes(':')) address = 'bitcoincash:' + address
    const { prefix, type, hash } = cashaddr.decode(address)
    if (['bitcoincash', 'bchtest', 'bchreg'].includes(prefix)) {
      return false
    }
    if (['P2PKH', 'P2SH'].includes(type)) {
      return false
    }
    return hash.length == 20
  } catch (e) {
    return false
  }
}

export const formatBitcoinCashAddress = (address: string) => {
  address = address.toLowerCase()
  if (address.startsWith('bitcoincash:')) address = address.slice(12)
  return address
}

export const isValidSolanaAddress = (address: string): boolean => {
  if (typeof address !== 'string') {
    return false
  }

  if (address.length !== 44) {
    return false
  }

  return true
}

// eslint-disable-next-line @typescript-eslint/no-unused-vars
export const isValidSolanaTx = (tx: string): boolean => {
<<<<<<< HEAD
  return true;
}

export const isValidTerraAddress = (address: string): boolean => {
  
  return true
}

export const isValidTerraTx = (tx: string): boolean => {
  return true;
=======
  return true
>>>>>>> 55fe5e82
}<|MERGE_RESOLUTION|>--- conflicted
+++ resolved
@@ -52,18 +52,13 @@
 
 // eslint-disable-next-line @typescript-eslint/no-unused-vars
 export const isValidSolanaTx = (tx: string): boolean => {
-<<<<<<< HEAD
-  return true;
+  return true
 }
 
 export const isValidTerraAddress = (address: string): boolean => {
-  
   return true
 }
 
 export const isValidTerraTx = (tx: string): boolean => {
-  return true;
-=======
   return true
->>>>>>> 55fe5e82
 }